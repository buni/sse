/* This Source Code Form is subject to the terms of the Mozilla Public
 * License, v. 2.0. If a copy of the MPL was not distributed with this
 * file, You can obtain one at http://mozilla.org/MPL/2.0/. */

package sse

import (
	"bytes"
	"encoding/base64"
	"errors"
<<<<<<< HEAD
	"fmt"
=======
	"io"
	"log"
>>>>>>> db451f58
	"net/http"
	"sync"
	"time"

	backoff "gopkg.in/cenkalti/backoff.v1"
)

var (
	headerID    = []byte("id:")
	headerData  = []byte("data:")
	headerEvent = []byte("event:")
	headerRetry = []byte("retry:")
)

// Client handles an incoming server stream
type Client struct {
	URL            string
	Connection     *http.Client
	Retry          time.Time
	subscribed     map[chan *Event]chan bool
	Headers        map[string]string
	EncodingBase64 bool
	EventID        string
	mu             sync.Mutex
}

// NewClient creates a new client
func NewClient(url string) *Client {
	return &Client{
		URL:        url,
		Connection: &http.Client{},
		Headers:    make(map[string]string),
		subscribed: make(map[chan *Event]chan bool),
	}
}

// Subscribe to a data stream
func (c *Client) Subscribe(stream string, handler func(msg *Event)) error {
	operation := func() error {
		resp, err := c.request(stream)
		if err != nil {
			return err
		}
		defer resp.Body.Close()

		reader := NewEventStreamReader(resp.Body)

		for {
			// Read each new line and process the type of event
			event, err := reader.ReadEvent()
			if err != nil {
				if err == io.EOF {
					return nil
				}
				return err
			}

			// If we get an error, ignore it.
			if msg, err := c.processEvent(event); err == nil {
				if len(msg.ID) > 0 {
					c.EventID = string(msg.ID)
				} else {
					msg.ID = []byte(c.EventID)
				}

				handler(msg)
			}
		}
	}
	return backoff.Retry(operation, backoff.NewExponentialBackOff())
}

// SubscribeChan sends all events to the provided channel
func (c *Client) SubscribeChan(stream string, ch chan *Event) error {
	c.subscribed[ch] = make(chan bool)

	operation := func() error {
		resp, err := c.request(stream)
		if err != nil {
			c.cleanup(resp, ch)
			return err
		}

		if resp.StatusCode != 200 {
			c.cleanup(resp, ch)
			return errors.New("could not connect to stream")
		}

		reader := NewEventStreamReader(resp.Body)

		go func() {
			for {
				// Read each new line and process the type of event
				event, err := reader.ReadEvent()
				if err != nil {
					c.cleanup(resp, ch)
					return
				}

				// If we get an error, ignore it.
				if msg, err := c.processEvent(event); err == nil {
					if len(msg.ID) > 0 {
						c.EventID = string(msg.ID)
					} else {
						msg.ID = []byte(c.EventID)
					}

					select {
					case <-c.subscribed[ch]:
						c.cleanup(resp, ch)
						return
					case ch <- msg:
						// message sent
					}
				}
			}
		}()

		return nil
	}

	return backoff.Retry(operation, backoff.NewExponentialBackOff())
}

// SubscribeRaw to an sse endpoint
func (c *Client) SubscribeRaw(handler func(msg *Event)) error {
	return c.Subscribe("", handler)
}

// SubscribeChanRaw sends all events to the provided channel
func (c *Client) SubscribeChanRaw(ch chan *Event) error {
	return c.SubscribeChan("", ch)
}

// Unsubscribe unsubscribes a channel
func (c *Client) Unsubscribe(ch chan *Event) {
	c.mu.Lock()
	defer c.mu.Unlock()

	if c.subscribed[ch] != nil {
		c.subscribed[ch] <- true
	}
}

func (c *Client) request(stream string) (*http.Response, error) {
	req, err := http.NewRequest("GET", c.URL, nil)
	if err != nil {
		return nil, err
	}

	// Setup request, specify stream to connect to
	if stream != "" {
		query := req.URL.Query()
		query.Add("stream", stream)
		req.URL.RawQuery = query.Encode()
	}

	req.Header.Set("Cache-Control", "no-cache")
	req.Header.Set("Accept", "text/event-stream")
	req.Header.Set("Connection", "keep-alive")

	if c.EventID != "" {
		req.Header.Set("Last-Event-ID", c.EventID)
	}

	// Add user specified headers
	for k, v := range c.Headers {
		req.Header.Set(k, v)
	}

	return c.Connection.Do(req)
}

func (c *Client) processEvent(msg []byte) (event *Event, err error) {
	var e Event

	if len(msg) < 1 {
		return nil, errors.New("event message was empty")
	}

	// Normalize the crlf to lf to make it easier to split the lines.
	bytes.Replace(msg, []byte("\n\r"), []byte("\n"), -1)
	// Split the line by "\n" or "\r", per the spec.
	for _, line := range bytes.FieldsFunc(msg, func(r rune) bool { return r == '\n' || r == '\r' }) {
		switch {
		case bytes.HasPrefix(line, headerID):
			e.ID = trimHeader(len(headerID), line)
		case bytes.HasPrefix(line, headerData):
			// The spec allows for multiple data fields per event, concatenated them with "\n".
			e.Data = append(append(trimHeader(len(headerData), line), e.Data[:]...), byte('\n'))
		// The spec says that a line that simply contains the string "data" should be treated as a data field with an empty body.
		case bytes.Equal(line, bytes.TrimSuffix(headerData, []byte(":"))):
			e.Data = append(e.Data, byte('\n'))
		case bytes.HasPrefix(line, headerEvent):
			e.Event = trimHeader(len(headerEvent), line)
		case bytes.HasPrefix(line, headerRetry):
			e.Retry = trimHeader(len(headerRetry), line)
		default:
			// Ignore any garbage that doesn't match what we're looking for.
		}
	}

	// Trim the last "\n" per the spec.
	e.Data = bytes.TrimSuffix(e.Data, []byte("\n"))

	if len(e.Data) > 0 {
		if c.EncodingBase64 {
			buf := make([]byte, base64.StdEncoding.DecodedLen(len(e.Data)))

			_, err := base64.StdEncoding.Decode(buf, e.Data)
			if err != nil {
				err = fmt.Errorf("failed to decode event message: %s", err)
			}
			e.Data = buf
		}
		return &e, err
	}

	// If we made it here, then the event had a problem.
	return nil, errors.New("invalid event message")
}

func (c *Client) cleanup(resp *http.Response, ch chan *Event) {
	if resp != nil {
		resp.Body.Close()
	}

	c.mu.Lock()
	defer c.mu.Unlock()

	if c.subscribed[ch] != nil {
		close(c.subscribed[ch])
		close(ch)
		delete(c.subscribed, ch)
	}
}

func trimHeader(size int, data []byte) []byte {
	data = data[size:]
	// Remove optional leading whitespace
	if data[0] == 32 {
		data = data[1:]
	}
	// Remove trailing new line
	if data[len(data)-1] == 10 {
		data = data[:len(data)-1]
	}
	return data
}<|MERGE_RESOLUTION|>--- conflicted
+++ resolved
@@ -8,12 +8,8 @@
 	"bytes"
 	"encoding/base64"
 	"errors"
-<<<<<<< HEAD
 	"fmt"
-=======
 	"io"
-	"log"
->>>>>>> db451f58
 	"net/http"
 	"sync"
 	"time"
