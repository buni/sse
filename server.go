--- conflicted
+++ resolved
@@ -34,15 +34,12 @@
 	// Specifies the function to run when client subscribe or un-subscribe
 	OnSubscribe   func(streamID string, sub *Subscriber)
 	OnUnsubscribe func(streamID string, sub *Subscriber)
-<<<<<<< HEAD
 
 	streams   map[string]*Stream
 	muStreams sync.RWMutex
-=======
 	OnEvent       func(ctx context.Context, streamID string, ev *Event)
 	// Specifies the EventLog used for each new stream
 	EventLog EventLog
->>>>>>> c7abebb2
 }
 
 // New will create a server and setup defaults
@@ -81,15 +78,9 @@
 }
 
 // CreateStream will create a new stream and register it
-<<<<<<< HEAD
-func (s *Server) CreateStream(id string) *Stream {
+func (s *Server) CreateStream(id string, options ...StreamOption) *Stream {
 	s.muStreams.Lock()
 	defer s.muStreams.Unlock()
-=======
-func (s *Server) CreateStream(id string, options ...StreamOption) *Stream {
-	s.mu.Lock()
-	defer s.mu.Unlock()
->>>>>>> c7abebb2
 
 	if s.streams[id] != nil {
 		return s.streams[id]
@@ -113,16 +104,10 @@
 	s.muStreams.Lock()
 	defer s.muStreams.Unlock()
 
-<<<<<<< HEAD
 	if s.streams[id] != nil {
 		s.streams[id].close()
 		delete(s.streams, id)
-=======
-	if s.Streams[id] != nil {
-		s.Streams[id].close()
-		delete(s.Streams, id)
-		s.Streams[id].EventLog.Clear(id)
->>>>>>> c7abebb2
+		s.streams[id].EventLog.Clear(id)
 	}
 }
 
@@ -147,7 +132,6 @@
 	return s.getStream(id) != nil
 }
 
-<<<<<<< HEAD
 // Publish sends a mesage to every client in a streamID.
 // If the stream's buffer is full, it blocks until the message is sent out to
 // all subscribers (but not necessarily arrived the clients), or when the
@@ -164,27 +148,11 @@
 	}
 }
 
-// TryPublish is the same as Publish except that when the operation would cause
-// the call to be blocked, it simply drops the message and returns false.
-// Together with a small BufferSize, it can be useful when publishing the
-// latest message ASAP is more important than reliable delivery.
-func (s *Server) TryPublish(id string, event *Event) bool {
-	stream := s.getStream(id)
-	if stream == nil {
-		return false
-	}
-
-	select {
-	case stream.event <- s.process(event):
-		return true
-	default:
-		return false
-=======
 // Publish sends a message to every client in a streamID
 // if id is empty sends the message to all streams
-func (s *Server) Publish(id string, event *Event) {
-	s.mu.Lock()
-	defer s.mu.Unlock()
+func (s *Server) PublishAll(id string, event *Event) {
+	s.muStreams.Lock()
+	defer s.muStreams.Unlock()
 
 	if event.Timestamp.IsZero() {
 		event.Timestamp = time.Now().UTC()
@@ -196,9 +164,8 @@
 		}
 	}
 
-	if s.Streams[id] != nil {
-		s.Streams[id].event <- s.process(event)
->>>>>>> c7abebb2
+	if s.streams[id] != nil {
+		s.streams[id].event <- s.process(event)
 	}
 }
 
